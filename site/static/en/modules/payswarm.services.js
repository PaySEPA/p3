/*!
 * PaySwarm Angular Services
 *
 * @requires jQuery v1.7+ (http://jquery.com/)
 *
 * @author Dave Longley
 */
(function($) {

angular.module('payswarm.services')
.factory('svcTemplateCache', function($http, $templateCache) {
  var service = {};
  service.get = function(url, callback) {
    $http.get(url, {cache: $templateCache})
      .success(function(data) {
        callback(null, data);
      })
      .error(function(data, status, headers) {
        callback('Failed to load template: ' + url);
      });
  };
  return service;
})
.factory('svcConstant', function() {
  var service = {};

  // months for date handling
  service.monthNames = [
    'January','February','March','April',
    'May','June','July','August',
    'September','October','November','December'];
  service.monthNumbers = [
    '01', '02', '03', '04', '05', '06', '07', '08', '09', '10', '11', '12'];

  // create {index: #, label: "01 - January"} labels
  service.monthLabels = [];
  for(var i = 0; i < 12; ++i) {
    service.monthLabels[i] = {
      index: i + 1,
      label: service.monthNumbers[i] + ' - ' + service.monthNames[i]
    };
  }

  // next ten 10 years for expiration dates (quick hack)
  service.years = [];
  var year = new Date().getFullYear();
  for(var i = 0; i < 10; ++i) {
    service.years.push(year + i);
  }

  // country map sorted by display order
  service.countries = [
    {code:'AF', name:'Afghanistan'},
    {code:'AX', name:'Åland Islands'},
    {code:'AL', name:'Albania'},
    {code:'DZ', name:'Algeria'},
    {code:'AS', name:'American Samoa'},
    {code:'AD', name:'Andorra'},
    {code:'AO', name:'Angola'},
    {code:'AI', name:'Anguilla'},
    {code:'AQ', name:'Antarctica'},
    {code:'AG', name:'Antigua and Barbuda'},
    {code:'AR', name:'Argentina'},
    {code:'AM', name:'Armenia'},
    {code:'AW', name:'Aruba'},
    {code:'AU', name:'Australia'},
    {code:'AT', name:'Austria'},
    {code:'AZ', name:'Azerbaijan'},
    {code:'BS', name:'Bahamas'},
    {code:'BH', name:'Bahrain'},
    {code:'BD', name:'Bangladesh'},
    {code:'BB', name:'Barbados'},
    {code:'BY', name:'Belarus'},
    {code:'BE', name:'Belgium'},
    {code:'BZ', name:'Belize'},
    {code:'BJ', name:'Benin'},
    {code:'BM', name:'Bermuda'},
    {code:'BT', name:'Bhutan'},
    {code:'BO', name:'Bolivia, Plurinational State of'},
    {code:'BQ', name:'Bonaire, Sint Eustatius and Saba'},
    {code:'BA', name:'Bosnia and Herzegovina'},
    {code:'BW', name:'Botswana'},
    {code:'BV', name:'Bouvet Island'},
    {code:'BR', name:'Brazil'},
    {code:'IO', name:'British Indian Ocean Territory'},
    {code:'BN', name:'Brunei Darussalam'},
    {code:'BG', name:'Bulgaria'},
    {code:'BF', name:'Burkina Faso'},
    {code:'BI', name:'Burundi'},
    {code:'KH', name:'Cambodia'},
    {code:'CM', name:'Cameroon'},
    {code:'CA', name:'Canada'},
    {code:'CV', name:'Cape Verde'},
    {code:'KY', name:'Cayman Islands'},
    {code:'CF', name:'Central African Republic'},
    {code:'TD', name:'Chad'},
    {code:'CL', name:'Chile'},
    {code:'CN', name:'China'},
    {code:'CX', name:'Christmas Island'},
    {code:'CC', name:'Cocos (Keeling) Islands'},
    {code:'CO', name:'Colombia'},
    {code:'KM', name:'Comoros'},
    {code:'CG', name:'Congo'},
    {code:'CD', name:'Congo, the Democratic Republic of the'},
    {code:'CK', name:'Cook Islands'},
    {code:'CR', name:'Costa Rica'},
    {code:'CI', name:'Côte d\'Ivoire'},
    {code:'HR', name:'Croatia'},
    {code:'CU', name:'Cuba'},
    {code:'CW', name:'Curaçao'},
    {code:'CY', name:'Cyprus'},
    {code:'CZ', name:'Czech Republic'},
    {code:'DK', name:'Denmark'},
    {code:'DJ', name:'Djibouti'},
    {code:'DM', name:'Dominica'},
    {code:'DO', name:'Dominican Republic'},
    {code:'EC', name:'Ecuador'},
    {code:'EG', name:'Egypt'},
    {code:'SV', name:'El Salvador'},
    {code:'GQ', name:'Equatorial Guinea'},
    {code:'ER', name:'Eritrea'},
    {code:'EE', name:'Estonia'},
    {code:'ET', name:'Ethiopia'},
    {code:'FK', name:'Falkland Islands (Malvinas)'},
    {code:'FO', name:'Faroe Islands'},
    {code:'FJ', name:'Fiji'},
    {code:'FI', name:'Finland'},
    {code:'FR', name:'France'},
    {code:'GF', name:'French Guiana'},
    {code:'PF', name:'French Polynesia'},
    {code:'TF', name:'French Southern Territories'},
    {code:'GA', name:'Gabon'},
    {code:'GM', name:'Gambia'},
    {code:'GE', name:'Georgia'},
    {code:'DE', name:'Germany'},
    {code:'GH', name:'Ghana'},
    {code:'GI', name:'Gibraltar'},
    {code:'GR', name:'Greece'},
    {code:'GL', name:'Greenland'},
    {code:'GD', name:'Grenada'},
    {code:'GP', name:'Guadeloupe'},
    {code:'GU', name:'Guam'},
    {code:'GT', name:'Guatemala'},
    {code:'GG', name:'Guernsey'},
    {code:'GN', name:'Guinea'},
    {code:'GW', name:'Guinea-Bissau'},
    {code:'GY', name:'Guyana'},
    {code:'HT', name:'Haiti'},
    {code:'HM', name:'Heard Island and McDonald Islands'},
    {code:'VA', name:'Holy See (Vatican City State)'},
    {code:'HN', name:'Honduras'},
    {code:'HK', name:'Hong Kong'},
    {code:'HU', name:'Hungary'},
    {code:'IS', name:'Iceland'},
    {code:'IN', name:'India'},
    {code:'ID', name:'Indonesia'},
    {code:'IR', name:'Iran, Islamic Republic of'},
    {code:'IQ', name:'Iraq'},
    {code:'IE', name:'Ireland'},
    {code:'IM', name:'Isle of Man'},
    {code:'IL', name:'Israel'},
    {code:'IT', name:'Italy'},
    {code:'JM', name:'Jamaica'},
    {code:'JP', name:'Japan'},
    {code:'JE', name:'Jersey'},
    {code:'JO', name:'Jordan'},
    {code:'KZ', name:'Kazakhstan'},
    {code:'KE', name:'Kenya'},
    {code:'KI', name:'Kiribati'},
    {code:'KP', name:'Korea, Democratic People\'s Republic of'},
    {code:'KR', name:'Korea, Republic of'},
    {code:'KW', name:'Kuwait'},
    {code:'KG', name:'Kyrgyzstan'},
    {code:'LA', name:'Lao People\'s Democratic Republic'},
    {code:'LV', name:'Latvia'},
    {code:'LB', name:'Lebanon'},
    {code:'LS', name:'Lesotho'},
    {code:'LR', name:'Liberia'},
    {code:'LY', name:'Libya'},
    {code:'LI', name:'Liechtenstein'},
    {code:'LT', name:'Lithuania'},
    {code:'LU', name:'Luxembourg'},
    {code:'MO', name:'Macao'},
    {code:'MK', name:'Macedonia, The Former Yugoslav Republic of'},
    {code:'MG', name:'Madagascar'},
    {code:'MW', name:'Malawi'},
    {code:'MY', name:'Malaysia'},
    {code:'MV', name:'Maldives'},
    {code:'ML', name:'Mali'},
    {code:'MT', name:'Malta'},
    {code:'MH', name:'Marshall Islands'},
    {code:'MQ', name:'Martinique'},
    {code:'MR', name:'Mauritania'},
    {code:'MU', name:'Mauritius'},
    {code:'YT', name:'Mayotte'},
    {code:'MX', name:'Mexico'},
    {code:'FM', name:'Micronesia, Federated States of'},
    {code:'MD', name:'Moldova, Republic of'},
    {code:'MC', name:'Monaco'},
    {code:'MN', name:'Mongolia'},
    {code:'ME', name:'Montenegro'},
    {code:'MS', name:'Montserrat'},
    {code:'MA', name:'Morocco'},
    {code:'MZ', name:'Mozambique'},
    {code:'MM', name:'Myanmar'},
    {code:'NA', name:'Namibia'},
    {code:'NR', name:'Nauru'},
    {code:'NP', name:'Nepal'},
    {code:'NL', name:'Netherlands'},
    {code:'NC', name:'New Caledonia'},
    {code:'NZ', name:'New Zealand'},
    {code:'NI', name:'Nicaragua'},
    {code:'NE', name:'Niger'},
    {code:'NG', name:'Nigeria'},
    {code:'NU', name:'Niue'},
    {code:'NF', name:'Norfolk Island'},
    {code:'MP', name:'Northern Mariana Islands'},
    {code:'NO', name:'Norway'},
    {code:'OM', name:'Oman'},
    {code:'PK', name:'Pakistan'},
    {code:'PW', name:'Palau'},
    {code:'PS', name:'Palestine, State of'},
    {code:'PA', name:'Panama'},
    {code:'PG', name:'Papua New Guinea'},
    {code:'PY', name:'Paraguay'},
    {code:'PE', name:'Peru'},
    {code:'PH', name:'Philippines'},
    {code:'PN', name:'Pitcairn'},
    {code:'PL', name:'Poland'},
    {code:'PT', name:'Portugal'},
    {code:'PR', name:'Puerto Rico'},
    {code:'QA', name:'Qatar'},
    {code:'RE', name:'Réunion'},
    {code:'RO', name:'Romania'},
    {code:'RU', name:'Russian Federation'},
    {code:'RW', name:'Rwanda'},
    {code:'BL', name:'Saint Barthélemy'},
    {code:'SH', name:'Saint Helena, Ascension and Tristan da Cunha'},
    {code:'KN', name:'Saint Kitts and Nevis'},
    {code:'LC', name:'Saint Lucia'},
    {code:'MF', name:'Saint Martin (French part)'},
    {code:'PM', name:'Saint Pierre and Miquelon'},
    {code:'VC', name:'Saint Vincent and the Grenadines'},
    {code:'WS', name:'Samoa'},
    {code:'SM', name:'San Marino'},
    {code:'ST', name:'Sao Tome and Principe'},
    {code:'SA', name:'Saudi Arabia'},
    {code:'SN', name:'Senegal'},
    {code:'RS', name:'Serbia'},
    {code:'SC', name:'Seychelles'},
    {code:'SL', name:'Sierra Leone'},
    {code:'SG', name:'Singapore'},
    {code:'SX', name:'Sint Maarten (Dutch part)'},
    {code:'SK', name:'Slovakia'},
    {code:'SI', name:'Slovenia'},
    {code:'SB', name:'Solomon Islands'},
    {code:'SO', name:'Somalia'},
    {code:'ZA', name:'South Africa'},
    {code:'GS', name:'South Georgia and the South Sandwich Islands'},
    {code:'SS', name:'South Sudan'},
    {code:'ES', name:'Spain'},
    {code:'LK', name:'Sri Lanka'},
    {code:'SD', name:'Sudan'},
    {code:'SR', name:'Suriname'},
    {code:'SJ', name:'Svalbard and Jan Mayen'},
    {code:'SZ', name:'Swaziland'},
    {code:'SE', name:'Sweden'},
    {code:'CH', name:'Switzerland'},
    {code:'SY', name:'Syrian Arab Republic'},
    {code:'TW', name:'Taiwan, Province of China'},
    {code:'TJ', name:'Tajikistan'},
    {code:'TZ', name:'Tanzania, United Republic of'},
    {code:'TH', name:'Thailand'},
    {code:'TL', name:'Timor-Leste'},
    {code:'TG', name:'Togo'},
    {code:'TK', name:'Tokelau'},
    {code:'TO', name:'Tonga'},
    {code:'TT', name:'Trinidad and Tobago'},
    {code:'TN', name:'Tunisia'},
    {code:'TR', name:'Turkey'},
    {code:'TM', name:'Turkmenistan'},
    {code:'TC', name:'Turks and Caicos Islands'},
    {code:'TV', name:'Tuvalu'},
    {code:'UG', name:'Uganda'},
    {code:'UA', name:'Ukraine'},
    {code:'AE', name:'United Arab Emirates'},
    {code:'GB', name:'United Kingdom'},
    {code:'US', name:'United States'},
    {code:'UM', name:'United States Minor Outlying Islands'},
    {code:'UY', name:'Uruguay'},
    {code:'UZ', name:'Uzbekistan'},
    {code:'VU', name:'Vanuatu'},
    {code:'VE', name:'Venezuela, Bolivarian Republic of'},
    {code:'VN', name:'Viet Nam'},
    {code:'VG', name:'Virgin Islands, British'},
    {code:'VI', name:'Virgin Islands, U.S.'},
    {code:'WF', name:'Wallis and Futuna'},
    {code:'EH', name:'Western Sahara'},
    {code:'YE', name:'Yemen'},
    {code:'ZM', name:'Zambia'},
    {code:'ZW', name:'Zimbabwe'}
  ];

  return service;
})
.factory('svcAddress', function($timeout, $rootScope, svcIdentity) {
  // address service
  var service = {};

  function _entry(identityId) {
    if(!(identityId in service.identities)) {
      service.identities[identityId] = {
        addresses: [],
        expires: 0
      };
    }
    return service.identities[identityId];
  }

  var identity = svcIdentity.identity;
  var maxAge = 1000*60*2;
  service.identities = {};
  service.addresses = _entry(identity.id).addresses;
  service.state = {
    loading: false
  };

  // get all addresses for an identity
  service.get = function(options, callback) {
    if(typeof options === 'function') {
      callback = options;
      options = {};
    }
    options = options || {};
    callback = callback || angular.noop;
    var identityId = options.identity || identity.id;

    var entry = _entry(identityId);
    if(options.force || +new Date() >= entry.expires) {
      service.state.loading = true;
      $timeout(function() {
        payswarm.addresses.get({
          identity: identityId,
          success: function(addresses) {
            _replaceArray(entry.addresses, addresses, 'label');
            entry.expires = +new Date() + maxAge;
            service.state.loading = false;
            callback(null, entry.addresses);
            $rootScope.$apply();
          },
          error: function(err) {
            service.state.loading = false;
            callback(err);
            $rootScope.$apply();
          }
        });
      }, options.delay || 0);
    }
    else {
      $timeout(function() {
        callback(null, entry.addresses);
      });
    }
  };

  // validate an address
  service.validate = function(address, callback) {
    callback = callback || angular.noop;
    service.state.loading = true;
    payswarm.addresses.validate({
      identity: identity.id,
      address: address,
      success: function(validated) {
        service.state.loading = false;
        callback(null, validated);
        $rootScope.$apply();
      },
      error: function(err) {
        service.state.loading = false;
        callback(err);
        $rootScope.$apply();
      }
    });
  };

  // add a new address
  service.add = function(address, identityId, callback) {
    if(typeof identityId === 'function') {
      callback = identityId;
      identityId = identity.id;
    }
    callback = callback || angular.noop;
    service.state.loading = true;
    payswarm.addresses.add({
      identity: identityId,
      address: address,
      success: function(address) {
        var entry = _entry(identityId);
        entry.addresses.push(address);
        if(identityId === identity.id) {
          identity.address.push(address);
        }
        // FIXME: create and/or push to
        //   svcIdentity.identityMap[identityId].address?
        service.state.loading = false;
        callback(null, address);
        $rootScope.$apply();
      },
      error: function(err) {
        service.state.loading = false;
        callback(err);
        $rootScope.$apply();
      }
    });
  };

  // delete an address by label
  service.del = function(address, callback) {
    callback = callback || angular.noop;
    service.state.loading = true;
    payswarm.addresses.del({
      identity: identity.id,
      addressId: address.label,
      success: function() {
        _removeFromArray(address.label, service.addresses, 'label');
        _removeFromArray(address.label, identity.address, 'label');
        service.state.loading = false;
        callback();
        $rootScope.$apply();
      },
      error: function(err) {
        service.state.loading = false;
        callback(err);
        $rootScope.$apply();
      }
    });
  };

  return service;
})
.factory('svcAccount', function($timeout, $rootScope, svcIdentity) {
  // accounts service
  var service = {};

  function _entry(identityId) {
    if(!(identityId in service.identities)) {
      service.identities[identityId] = {
        accounts: [],
        expires: 0
      };
    }
    return service.identities[identityId];
  }

  var identity = svcIdentity.identity;
  var maxAge = 1000*60*2;
  service.identities = {};
  service.accounts = _entry(identity.id).accounts;
  service.state = {
    loading: false
  };

  // get all accounts for an identity
  service.get = function(options, callback) {
    if(typeof options === 'function') {
      callback = options;
      options = {};
    }
    options = options || {};
    callback = callback || angular.noop;
    var identityId = options.identity || identity.id;

    var entry = _entry(identityId);
    if(options.force || +new Date() >= entry.expires) {
      service.state.loading = true;
      $timeout(function() {
        payswarm.accounts.get({
          identity: identityId,
          success: function(accounts) {
            _replaceArray(entry.accounts, accounts);
            entry.expires = +new Date() + maxAge;
            service.state.loading = false;
            callback(null, entry.accounts);
            $rootScope.$apply();
          },
          error: function(err) {
            service.state.loading = false;
            callback(err);
            $rootScope.$apply();
          }
        });
      }, options.delay || 0);
    }
    else {
      $timeout(function() {
        callback(null, entry.accounts);
      });
    }
  };

  // get a single account
  service.getOne = function(accountId, options, callback) {
    if(typeof options === 'function') {
      callback = options;
      options = {};
    }
    options = options || {};
    callback = callback || angular.noop;

    service.state.loading = true;
    $timeout(function() {
      payswarm.accounts.getOne({
        account: accountId,
        success: function(account) {
          var entry = _entry(account.owner);
          _replaceInArray(entry.accounts, account);
          service.state.loading = false;
          callback(null, account);
          $rootScope.$apply();
        },
        error: function(err) {
          service.state.loading = false;
          callback(err);
          $rootScope.$apply();
        }
      });
    }, options.delay || 0);
  };

  // add a new account
  service.add = function(account, identityId, callback) {
    if(typeof identityId === 'function') {
      callback = identityId;
      identityId = identity.id;
    }
    callback = callback || angular.noop;
    service.state.loading = true;
    payswarm.accounts.add({
      identity: identityId,
      account: account,
      success: function(account) {
        var entry = _entry(identityId);
        entry.accounts.push(account);
        service.state.loading = false;
        callback(null, account);
        $rootScope.$apply();
        // update account to get latest balance
        // FIXME: in future, use real-time events
        service.getOne(account.id, {delay: 500});
      },
      error: function(err) {
        service.state.loading = false;
        callback(err);
        $rootScope.$apply();
      }
    });
  };

  // update an account
  service.update = function(account, callback) {
    callback = callback || angular.noop;
    service.state.loading = true;
    payswarm.accounts.update({
      identity: identity.id,
      account: account,
      success: function() {
        // get account
        service.getOne(account.id, callback);
      },
      error: function(err) {
        service.state.loading = false;
        callback(err);
        $rootScope.$apply();
      }
    });
  };

  return service;
})
.factory('svcBudget', function($timeout, $rootScope, svcIdentity) {
  // budgets service
  var service = {};

  var identity = svcIdentity.identity;
  var expires = 0;
  var maxAge = 1000*60*2;
  service.budgets = [];
  service.vendors = {};
  service.state = {
    loading: false
  };

  // get all budgets for an identity
  service.get = function(options, callback) {
    if(typeof options === 'function') {
      callback = options;
      options = {};
    }
    options = options || {};
    callback = callback || angular.noop;

    if(options.force || +new Date() >= expires) {
      service.state.loading = true;
      $timeout(function() {
        payswarm.budgets.get({
          identity: identity.id,
          success: function(budgets) {
            _replaceArray(service.budgets, budgets);
            expires = +new Date() + maxAge;
            service.state.loading = false;
            callback(null, service.budgets);
            $rootScope.$apply();
          },
          error: function(err) {
            service.state.loading = false;
            callback(err);
            $rootScope.$apply();
          }
        });
      }, options.delay || 0);
    }
    else {
      $timeout(function() {
        callback(null, service.budgets);
      });
    }
  };

  // get a single budget
  service.getOne = function(budgetId, options, callback) {
    if(typeof options === 'function') {
      callback = options;
      options = {};
    }
    options = options || {};
    callback = callback || angular.noop;

    service.state.loading = true;
    $timeout(function() {
      payswarm.budgets.getOne({
        budget: budgetId,
        success: function(budget) {
          _replaceInArray(service.budgets, budget);
          service.state.loading = false;
          callback(null, budget);
          $rootScope.$apply();
        },
        error: function(err) {
          service.state.loading = false;
          callback(err);
          $rootScope.$apply();
        }
      });
    }, options.delay || 0);
  };

  // add a new budget
  service.add = function(budget, callback) {
    callback = callback || angular.noop;
    service.state.loading = true;
    payswarm.budgets.add({
      identity: identity.id,
      budget: budget,
      success: function(budget) {
        service.budgets.push(budget);
        service.state.loading = false;
        callback(null, budget);
        $rootScope.$apply();
      },
      error: function(err) {
        service.state.loading = false;
        callback(err);
        $rootScope.$apply();
      }
    });
  };

  // update a budget
  service.update = function(budget, callback) {
    service.state.loading = true;
    payswarm.budgets.update({
      identity: identity.id,
      budget: budget,
      success: function() {
        // get budget
        service.getOne(budget.id, callback);
      },
      error: function(err) {
        service.state.loading = false;
        callback(err);
        $rootScope.$apply();
      }
    });
  };

  // add a vendor to a budget
  service.addVendor = function(budgetId, vendorId, callback) {
    callback = callback || angular.noop;
    service.state.loading = true;
    payswarm.budgets.addVendor({
      budget: budgetId,
      vendor: vendorId,
      success: function() {
        service.state.loading = false;
        callback();
        $rootScope.$apply();
      },
      error: function(err) {
        service.state.loading = false;
        callback(err);
        $rootScope.$apply();
      }
    });
  };

  // delete a vendor from a budget
  service.delVendor = function(budgetId, vendorId, callback) {
    callback = callback || angular.noop;
    service.state.loading = true;
    payswarm.budgets.delVendor({
      budget: budgetId,
      vendor: vendorId,
      success: function() {
        // get budget and strip out vendorId
        var budget = service.budgets.filter(function(v) {
          return v.id === budgetId;
        })[0];
        budget.vendor = budget.vendor.filter(function(v) {
          return v !== vendorId;
        });
        service.state.loading = false;
        callback();
        $rootScope.$apply();
      },
      error: function(err) {
        service.state.loading = false;
        callback(err);
        $rootScope.$apply();
      }
    });
  };

  // gets the public vendor information for a budget
  service.getVendors = function(budgetId, options, callback) {
    if(typeof options === 'function') {
      callback = options;
      options = {};
    }
    options = options || {};
    callback = callback || angular.noop;

    var expires = 0;
    if(budgetId in service.vendors) {
      expires = service.vendors[budgetId].expires;
    }
    if(options.force || +new Date() >= expires) {
      service.state.loading = true;
      if(!(budgetId in service.vendors)) {
        service.vendors[budgetId] = {vendors: [], expires: 0};
      }
      $timeout(function() {
        payswarm.budgets.getVendors({
          budget: budgetId,
          success: function(vendors) {
            var entry = service.vendors[budgetId];
            _replaceArray(entry.vendors, vendors);
            entry.expires = +new Date() + maxAge;
            service.state.loading = false;
            callback(null, entry.vendors);
            $rootScope.$apply();
          },
          error: function(err) {
            service.state.loading = false;
            callback(err);
            $rootScope.$apply();
          }
        });
      }, options.delay || 0);
    }
    else {
      $timeout(function() {
        callback(null, service.vendors[budgetId].vendors);
      });
    }
  };

  // deletes a budget
  service.del = function(budgetId, callback) {
    callback = callback || angular.noop;
    service.state.loading = true;
    payswarm.budgets.del({
      budget: budgetId,
      success: function() {
        _removeFromArray(budgetId, service.budgets);
        service.state.loading = false;
        callback();
        $rootScope.$apply();
      },
      error: function(err) {
        service.state.loading = false;
        callback(err);
        $rootScope.$apply();
      }
    });
  };

  // helper function to get the last refresh date for the given budget
  service.getLastRefresh = function(budget) {
    if(!budget) {
      return null;
    }
    var interval = budget.psaRefreshInterval.split('/');
    if(interval.length === 3) {
      return new Date(interval[1]);
    }
    return new Date(interval[0]);
  };

  // helper function to get the refresh duration for the given budget
  service.getRefreshDuration = function(budget) {
    if(!budget) {
      return null;
    }
    var interval = budget.psaRefreshInterval.split('/');
    if(interval.length === 3) {
      return interval[2];
    }
    return 'never';
  };

  // helper function to get the valid duration for the given budget
  service.getValidDuration = function(budget) {
    if(!budget) {
      return null;
    }
    var interval = budget.psaValidityInterval.split('/');
    if(interval.length === 1) {
      return 'never';
    }
    return interval[1];
  };

  // helper function to get expiration date for the given budget
  service.getExpiration = function(budget) {
    if(!budget) {
      return null;
    }
    var interval = budget.psaValidityInterval.split('/');
    if(interval.length === 1) {
      return 'never';
    }
    else if(iso8601.Period.isValid(interval[1])) {
      var start = +new Date(interval[0]);
      var end = start + iso8601.Period.parseToTotalSeconds(interval[1]) * 1000;
      return new Date(end);
    }
    return new Date(interval[1]);
  };

  return service;
})
.factory('svcIdentity', function($rootScope) {
  // identity service
  var service = {};

  var data = window.data || {};
  var session = data.session || {auth: false};
  service.identity = session.identity || null;
  service.identityMap = session.identities || {};
  service.identities = [];
  angular.forEach(service.identityMap, function(identity) {
    service.identities.push(identity);
  });
  service.state = {
    loading: false
  };

  // add a new identity
  service.add = function(identity, callback) {
    callback = callback || angular.noop;
    service.state.loading = true;
    payswarm.identities.add({
      identity: identity,
      success: function(identity) {
        service.identityMap[identity.id] = identity;
        service.identities.push(identity);
        service.state.loading = false;
        callback(null, identity);
        $rootScope.$apply();
      },
      error: function(err) {
        service.state.loading = false;
        callback(err);
        $rootScope.$apply();
      }
    });
  };

  // update identity preferences
  service.updatePreferences = function(
    identityId, preferences, nonce, callback) {
    if(typeof nonce === 'function') {
      callback = nonce;
      nonce = undefined;
    }
    callback = callback || angular.noop;
    service.state.loading = true;
    payswarm.identities.preferences.update({
      identity: identityId,
      preferences: preferences,
      success: function() {
        // get identity preferences and post to callback
        payswarm.identities.preferences.get({
          identity: identity,
          responseNonce: nonce,
          success: function(prefs) {
            service.state.loading = false;
            callback(null, prefs);
            $rootScope.$apply();
          },
          error: function(err) {
            service.state.loading = false;
            callback(err);
            $rootScope.$apply();
          }
        });
      },
      error: function(err) {
        service.state.loading = false;
        callback(err);
        $rootScope.$apply();
      }
    });
  };

  return service;
})
.factory('svcKey', function($timeout, $rootScope, svcIdentity) {
  // key service
  var service = {};

  var identity = svcIdentity.identity;
  var expires = 0;
  var maxAge = 1000*60*2;
  service.keys = [];
  service.state = {
    loading: false
  };

  // get all keys for an identity
  service.get = function(options, callback) {
    if(typeof options === 'function') {
      callback = options;
      options = {};
    }
    options = options || {};
    callback = callback || angular.noop;

    if(options.force || +new Date() >= expires) {
      service.state.loading = true;
      $timeout(function() {
        payswarm.keys.get({
          identity: identity.id,
          success: function(keys) {
            expires = +new Date() + maxAge;
            _replaceArray(service.keys, keys);
            service.state.loading = false;
            callback(null, service.keys);
            $rootScope.$apply();
          },
          error: function(err) {
            service.state.loading = false;
            callback(err);
            $rootScope.$apply();
          }
        });
      }, options.delay || 0);
    }
    else {
      $timeout(function() {
        callback(null, service.keys);
      });
    }
  };

  // revoke a key
  service.revoke = function(key, callback) {
    callback = callback || angular.noop;
    service.state.loading = true;
    payswarm.keys.revoke({
      key: key.id,
      success: function(key) {
        service.state.loading = false;
        _replaceInArray(service.keys, key);
        callback(null, key);
        $rootScope.$apply();
      },
      error: function(err) {
        service.state.loading = false;
        callback(err);
        $rootScope.$apply();
      }
    });
  };

  return service;
})
.factory('svcPaymentToken', function($timeout, $rootScope, svcIdentity) {
  // paymentTokens service
  var service = {};

  var identity = svcIdentity.identity;
  var expires = 0;
  var maxAge = 1000*60*2;
  service.state = {
    loading: false
  };
  // all tokens
  service.paymentTokens = [];
  // active tokens
  service.active = [];
  // deleted tokens
  service.deleted = [];
  // type specific tokens
  service.creditCards = [];
  service.bankAccounts = [];
  // class specific tokens
  // 'instant' tokens can be used in cases where a transfer of funds must take
  // place immediately.
  service.instant = [];
  // non-instant
  service.nonInstant = [];

  service.paymentMethods = ['CreditCard', 'BankAccount'];
  service.nonInstantPaymentMethods = ['BankAccount'];
  service.instantPaymentMethods = ['CreditCard'];

  function _updateTokens(paymentTokens) {
    if(paymentTokens) {
      // update tokens
      _replaceArray(service.paymentTokens, paymentTokens);
    }

    // filter types of tokens
    var active = [];
    var deleted = [];
    var creditCards = [];
    var bankAccounts = [];
    var instant = [];
    var nonInstant = [];
    angular.forEach(service.paymentTokens, function(token) {
      if(token.psaStatus === 'active') {
        active.push(token);
      }
      else if(!token.psaStatus || token.psaStatus === 'deleted') {
        deleted.push(token);
      }

      if(token.paymentMethod === 'CreditCard') {
        creditCards.push(token);
      }
      else if(token.paymentMethod === 'BankAccount') {
        bankAccounts.push(token);
      }

      if(token.psaStatus === 'active') {
        if(service.instantPaymentMethods.indexOf(token.paymentMethod) !== -1) {
          instant.push(token);
        }
        if(service.nonInstantPaymentMethods.indexOf(
          token.paymentMethod) !== -1) {
          nonInstant.push(token);
        }
      }
    });
    _replaceArray(service.active, active);
    _replaceArray(service.deleted, deleted);
    _replaceArray(service.creditCards, creditCards);
    _replaceArray(service.bankAccounts, bankAccounts);
    _replaceArray(service.instant, instant);
    _replaceArray(service.nonInstant, nonInstant);
  }

  // get all paymentTokens for an identity
  service.get = function(options, callback) {
    if(typeof options === 'function') {
      callback = options;
      options = {};
    }
    options = options || {};
    callback = callback || angular.noop;

    if(options.force || +new Date() >= expires) {
      service.state.loading = true;
      $timeout(function() {
        payswarm.paymentTokens.get({
          identity: identity.id,
          success: function(paymentTokens) {
            _updateTokens(paymentTokens);
            expires = +new Date() + maxAge;
            service.state.loading = false;
            callback(null, service.paymentTokens);
            $rootScope.$apply();
          },
          error: function(err) {
            service.state.loading = false;
            callback(err);
            $rootScope.$apply();
          }
        });
      }, options.delay || 0);
    }
    else {
      $timeout(function() {
        callback(null, service.paymentTokens);
      });
    }
  };

  // get a single paymentToken
  service.getOne = function(paymentTokenId, options, callback) {
    if(typeof options === 'function') {
      callback = options;
      options = {};
    }
    options = options || {};
    callback = callback || angular.noop;

    service.state.loading = true;
    $timeout(function() {
      payswarm.paymentTokens.getOne({
        paymentToken: paymentTokenId,
        success: function(paymentToken) {
          _replaceInArray(service.paymentTokens, paymentToken);
          _updateTokens();
          service.state.loading = false;
          callback(null, paymentToken);
          $rootScope.$apply();
        },
        error: function(err) {
          service.state.loading = false;
          callback(err);
          $rootScope.$apply();
        }
      });
    }, options.delay || 0);
  };

  // add a new paymentToken
  service.add = function(paymentToken, callback) {
    callback = callback || angular.noop;
    service.state.loading = true;
    payswarm.paymentTokens.add({
      identity: identity.id,
      data: paymentToken,
      success: function(paymentToken) {
        _replaceInArray(service.paymentTokens, paymentToken);
        _updateTokens();
        service.state.loading = false;
        callback(null, paymentToken);
        $rootScope.$apply();
      },
      error: function(err) {
        service.state.loading = false;
        callback(err);
        $rootScope.$apply();
      }
    });
  };

  // update a paymentToken
  /*
  service.update = function(paymentToken, callback) {
    callback = callback || angular.noop;
    service.state.loading = true;
    payswarm.paymentTokens.update({
      identity: identity.id,
      data: paymentToken,
      success: function(paymentToken) {
        _replaceInArray(service.paymentTokens, paymentToken);
        _updateTokens();
        service.state.loading = false;
        callback(null, paymentToken);
        $rootScope.$apply();
      },
      error: function(err) {
        service.state.loading = false;
        callback(err);
        $rootScope.$apply();
      }
    });
  };
  */

  // deletes a paymentToken
  service.del = function(paymentTokenId, callback) {
    callback = callback || angular.noop;
    service.state.loading = true;
    payswarm.paymentTokens.del({
      paymentToken: paymentTokenId,
      success: function(data) {
        if(!data) {
          _removeFromArray(paymentTokenId, service.paymentTokens);
        }
        else {
          _replaceInArray(service.paymentTokens, data);
        }
        _updateTokens();
        service.state.loading = false;
        callback();
        $rootScope.$apply();
      },
      error: function(err) {
        service.state.loading = false;
        callback(err);
        $rootScope.$apply();
      }
    });
  };

  // restores a deleted but unexpired paymentToken
  service.restore = function(paymentTokenId, callback) {
    callback = callback || angular.noop;
    service.state.loading = true;
    payswarm.paymentTokens.restore({
      paymentToken: paymentTokenId,
      success: function(token) {
        _replaceInArray(service.paymentTokens, token);
        _updateTokens();
        service.state.loading = false;
        callback();
        $rootScope.$apply();
      },
      error: function(err) {
        service.state.loading = false;
        callback(err);
        $rootScope.$apply();
      }
    });
  };

  // verify a token
  service.verify = function(paymentTokenId, verifyRequest, callback) {
    callback = callback || angular.noop;
    service.state.loading = true;
    payswarm.paymentTokens.verify({
      paymentToken: paymentTokenId,
      data: verifyRequest,
      success: function(paymentToken) {
        _replaceInArray(service.paymentTokens, paymentToken);
        _updateTokens();
        service.state.loading = false;
        callback(null, paymentToken);
        $rootScope.$apply();
      },
      error: function(err) {
        service.state.loading = false;
        callback(err);
        $rootScope.$apply();
      }
    });
  };

  return service;
})
.factory('svcTransaction', function($timeout, $rootScope, svcIdentity) {
  // transaction service
  var service = {};

  var identity = svcIdentity.identity;
  var expires = 0;
  var maxAge = 1000*60*2;
  service.recentTxns = [];
  service.accounts = {};
  service.state = {
    loading: false
  };

  /**
   * Gets the transactions for an identity.
   *
   * @param options the options to use:
   *          [delay] a timeout to wait before fetching transactions.
   *          [createdStart] the creation start date.
   *          [account] the account.
   *          [previous] the previous transaction (for pagination).
   *          [limit] the maximum number of transactions to get.
   */
  service.get = function(options, callback) {
    if(typeof options === 'function') {
      callback = options;
      options = {};
    }
    options = options || {};
    callback = callback || angular.noop;

    service.state.loading = true;
    $timeout(function() {
      payswarm.transactions.get({
        identity: identity.id,
        createdStart: options.createdStart || undefined,
        account: options.account || undefined,
        previous: options.previous || undefined,
        limit: options.limit || undefined,
        success: function(txns) {
          var account = options.account || null;
          if(!(account in service.accounts)) {
            service.accounts[account] = [];
          }
          _replaceArray(service.accounts[account], txns);
          expires = +new Date() + maxAge;
          service.state.loading = false;
          callback(null, txns);
          $rootScope.$apply();
        },
        error: function(err) {
          service.state.loading = false;
          callback(err);
          $rootScope.$apply();
        }
      });
    }, options.delay || 0);
  };

  // get all recent transactions for an identity
  service.getRecent = function(options, callback) {
    if(typeof options === 'function') {
      callback = options;
      options = {};
    }
    options = options || {};
    callback = callback || angular.noop;

    if(options.force || +new Date() >= expires) {
      service.state.loading = true;
      $timeout(function() {
        payswarm.transactions.get({
          // FIXME: make date ordering explicit
          identity: identity.id,
          limit: 10,
          success: function(txns) {
            var recent = [];
            angular.forEach(txns, function(txn) {
              // skip txns w/insufficent funds
              if(!(txn.voided &&
                txn.voidReason === 'payswarm.financial.InsufficientFunds')) {
                recent.push(txn);
              }
            });
            _replaceArray(service.recentTxns, recent);
            expires = +new Date() + maxAge;
            service.state.loading = false;
            callback(null, service.recentTxns);
            $rootScope.$apply();
          },
          error: function(err) {
            service.state.loading = false;
            callback(err);
            $rootScope.$apply();
          }
        });
      }, options.delay || 0);
    }
    else {
      $timeout(function() {
        callback(null, service.recentTxns);
      });
    }
  };

  // get string for type of transaction
  service.getType = function(txn) {
    if(txn.type.indexOf('Deposit') !== -1) {
      return 'deposit';
    }
    else if(txn.type.indexOf('Contract') !== -1) {
      return 'contract';
    }
    else if(txn.type.indexOf('Transfer') !== -1) {
      return 'transfer';
    }
    else if(txn.type.indexOf('Withdrawal') !== -1) {
      return 'withdrawal';
    }
    else {
      return 'error';
    }
  };

  return service;
})
<<<<<<< HEAD
.factory('svcHostedAsset', function($timeout, $rootScope, svcIdentity) {
  // hosted asset service
  var service = {};

  var identity = svcIdentity.identity;
  var expires = 0;
  var maxAge = 1000*60*2;
  service.recentTxns = [];
=======
.factory('svcPromo', function($rootScope, svcAccount, svcTransaction) {
  // promo service
  var service = {};

>>>>>>> b582e277
  service.state = {
    loading: false
  };

<<<<<<< HEAD
  /**
   * Gets the hosted assets for an identity.
   *
   * @param options the options to use:
   *          [delay] a timeout to wait before fetching assets.
   *          [createdStart] the creation start date.
   *          [account] the account.
   *          [previous] the previous asset (for pagination).
   *          [limit] the maximum number of assets to get.
   */
  service.get = function(options, callback) {
    if(typeof options === 'function') {
      callback = options;
      options = {};
    }
    options = options || {};
    callback = callback || angular.noop;

    service.state.loading = true;
    $timeout(function() {
      payswarm.transactions.get({
        identity: identity.id,
        createdStart: options.createdStart || undefined,
        account: options.account || undefined,
        previous: options.previous || undefined,
        limit: options.limit || undefined,
        success: function(txns) {
          var account = options.account || null;
          if(!(account in service.accounts)) {
            service.accounts[account] = [];
          }
          _replaceArray(service.accounts[account], txns);
          expires = +new Date() + maxAge;
          service.state.loading = false;
          callback(null, txns);
          $rootScope.$apply();
        },
        error: function(err) {
          service.state.loading = false;
          callback(err);
          $rootScope.$apply();
        }
      });
    }, options.delay || 0);
  };

  // get all recent transactions for an identity
  service.getRecent = function(options, callback) {
    if(typeof options === 'function') {
      callback = options;
      options = {};
    }
    options = options || {};
    callback = callback || angular.noop;

    if(options.force || +new Date() >= expires) {
      service.state.loading = true;
      $timeout(function() {
        payswarm.transactions.get({
          // FIXME: make date ordering explicit
          identity: identity.id,
          limit: 10,
          success: function(txns) {
            var recent = [];
            angular.forEach(txns, function(txn) {
              // skip txns w/insufficent funds
              if(!(txn.voided &&
                txn.voidReason === 'payswarm.financial.InsufficientFunds')) {
                recent.push(txn);
              }
            });
            _replaceArray(service.recentTxns, recent);
            expires = +new Date() + maxAge;
            service.state.loading = false;
            callback(null, service.recentTxns);
            $rootScope.$apply();
          },
          error: function(err) {
            service.state.loading = false;
            callback(err);
            $rootScope.$apply();
          }
        });
      }, options.delay || 0);
    }
    else {
      $timeout(function() {
        callback(null, service.recentTxns);
      });
    }
  };

  // get string for type of transaction
  service.getType = function(txn) {
    if(txn.type.indexOf('Deposit') !== -1) {
      return 'deposit';
    }
    else if(txn.type.indexOf('Contract') !== -1) {
      return 'contract';
    }
    else if(txn.type.indexOf('Transfer') !== -1) {
      return 'transfer';
    }
    else if(txn.type.indexOf('Withdrawal') !== -1) {
      return 'withdrawal';
    }
    else {
      return 'error';
    }
=======
  // redeem a promo code
  service.redeemCode = function(code, account, callback) {
    callback = callback || angular.noop;
    service.state.loading = true;
    payswarm.promos.redeemCode({
      promoCode: code,
      account: account,
      success: function(promo) {
        service.state.loading = false;
        // refresh related account
        svcAccount.getOne(account, function(err) {
          callback(err, promo);
          // refresh latest transactions
          svcTransaction.getRecent({force: true});
        });
      },
      error: function(err) {
        service.state.loading = false;
        callback(err);
        $rootScope.$apply();
      }
    });
>>>>>>> b582e277
  };

  return service;
})
.factory('svcModal', function(
  $compile, $controller, $rootScope, $templateCache, svcTemplateCache) {
  // modals service
  var service = {};

  // the stack of currently open modals
  var modals = [];

  // shared modal options
  var modalOptions = {
    backdrop: 'static',
    keyboard: false,
    show: false
  };

  // destroy top modal when escape is pressed
  $(document).keyup(function(e) {
    if(e.keyCode === 27) {
      e.stopPropagation();
      if(modals.length > 0) {
        modals[modals.length - 1]._angular.destroy(true);
      }
    }
  });

  /**
   * Creates a customized modal directive. The return value of this
   * method should be passed to a module's directive method.
   *
   * @param options the directive options.
   *          templateUrl the URL to the template for the modal.
   *          [name] the name of the modal to use, set to the 'visible' var.
   *          [transclude] optional transclusion setting.
   *          [scope] optional isolate scope for the modal.
   *          [controller] optional controller for the modal.
   *          [link] optional link function for the modal, where 'attrs' uses
   *            the directive's attributes object.
   *
   * @return the directive configuration.
   */
  service.directive = function(options) {
    var isolatedScope = {
      visible: '=modalVisible',
      _callback: '&modalOnClose'
    };
    if('name' in options) {
      isolatedScope.visible = '=modal' + options.name;
    }
    angular.extend(isolatedScope, options.scope || {});
    options.controller = options.controller || angular.noop;
    options.link = options.link || angular.noop;
    return {
      scope: isolatedScope,
      transclude: options.transclude || false,
      compile: function(tElement, tAttrs, transcludeLinker) {
        // link function
        return function(scope, element, attrs) {
          // pre-fetch modal template
          svcTemplateCache.get(options.templateUrl, function(err, data) {
            // create modal when visible is true, destroy when false
            var modal = null;
            var prev = null;
            scope.$watch('visible', function(value) {
              prev = value;
              if(value) {
                modal = createModal(options, scope, attrs, transcludeLinker);
              }
              else if(modal) {
                modal._angular.destroy();
              }
            });

            // setup directive scope modal vars
            scope.modal = scope.modal || {};

            // ignore enter presses in the modal by default
            scope.modal.allowEnter = attrs.modalEnter || false;

            // does any custom init work when modal opens
            scope.modal.open = scope.modal.open || angular.noop;

            // closes and destroys modal on success
            scope.modal.close = function(err, result) {
              scope.modal.error = err;
              scope.modal.result = result;
              scope.modal.success = true;
              if(modal) {
                modal._angular.destroy();
              }
            };
          });
        };
      }
    };
  };

  /**
   * Creates and opens the modal.
   *
   * @param options the directive options.
   * @param directiveScope the directive's scope.
   * @param attrs the directive element's attributes.
   * @param transcludeLinker the directive's transclusion linker function.
   *
   * @return the modal.
   */
  function createModal(options, directiveScope, attrs, transcludeLinker) {
    // create child scope for modal
    var childScope = directiveScope.$new();
    var transcludeFn = function(scope, cloneAttachFn) {
      // link and attach transcluded elements
      var clone = transcludeLinker(
        directiveScope.$parent.$new(), function(clone) {
        cloneAttachFn(clone);
      });
      return clone;
    };

    // create new modal element
    var element = $($templateCache.get(options.templateUrl)[1]);
    $compile(element, transcludeFn)(childScope);

    // initialize modal
    element.addClass('hide');
    element.modal(modalOptions);
    var modal = element.data('modal');

    // make modal full-screen scrollable
    var _backdrop = modal.backdrop;
    modal.backdrop = function(callback) {
      callback = callback || angular.noop;
      _backdrop.call(modal, callback);

      // replace click handler on backdrop because backdrop element
      // now contains the modal
      if(modal.isShown && modal.options.backdrop) {
        modal.$backdrop.unbind('click');
        modal.$backdrop.click(function(event) {
          // only focus/hide if the click is on the backdrop itself
          if(event.target === modal.$backdrop[0]) {
            (modal.options.backdrop === 'static') ?
              element.focus() : modal.hide();
          }
        });
      }

      // create modal wrapper
      if(modal.isShown && modal.options.backdrop) {
        var $elementWrapper = $('<div class="modal-wrapper" />');
        $elementWrapper.prependTo(modal.$backdrop);
        element.prependTo($elementWrapper);

        // disable background scrolling
        $('body').css({overflow: 'hidden'});
      }
    };
    var _removeBackdrop = modal.removeBackdrop;
    modal.removeBackdrop = function() {
      element.insertAfter(modal.$backdrop);
      _removeBackdrop.call(modal);

      // re-enable background scrolling if modal is not stacked
      if(!modal._angular.parent && !modal._angular.hasChild) {
        $('body').css({overflow: 'auto'});
      }

      // needed here because insertAfter is required for stacked modals
      // even after the element has been removed from the dom due to destroy
      if(modal._angular.destroyed) {
        element.remove();
      }
    };

    // additional angular API on bootstrap modal
    modal._angular = {};

    /** Run modal controller and show the modal. */
    modal._angular.openAndShow = function() {
      // create modal controller
      var locals = {
        $scope: childScope,
        $element: element,
        $attrs: attrs,
        $transclude: transcludeFn
      };
      modal._angular.controller = $controller(options.controller, locals);

      // do custom linking on modal element
      options.link(childScope, element, attrs);

      // only do fade transition if no parent
      if(!modal._angular.parent) {
        // firefox animations are broken
        if(!$.browser.mozilla) {
          element.addClass('fade');
        }
      }
      element.modal('show');
    };

    /** Shortcut to show modal. */
    modal._angular.show = function() {
      element.modal('show');
    };

    /** Shortcut to hide modal. */
    modal._angular.hide = function() {
      element.modal('hide');
    };

    /**
     * Destroys a modal.
     *
     * @param doApply true if a digest is required.
     */
    modal._angular.destroy = function(doApply) {
      // only destroy once
      if(modal._angular.destroyed) {
        return;
      }
      modal._angular.destroyed = true;

      // remove modal from stack, notify directive of visibility change
      modals.pop();
      directiveScope.visible = false;

      // set error to canceled if success is not set
      if(!directiveScope.modal.error && !directiveScope.modal.success) {
        directiveScope.modal.error = 'canceled';
      }

      // only do fade transition when no parent
      if(!modal._angular.parent) {
        // firefox animations are broken
        if(!$.browser.mozilla) {
          element.addClass('fade');
        }
      }
      // hide modal
      modal._angular.hide();

      // call directive scope's callback
      if(directiveScope._callback) {
        directiveScope._callback.call(directiveScope, {
          err: directiveScope.modal.error,
          result: directiveScope.modal.result
        });
      }

      if(doApply) {
        $rootScope.$apply();
      }
    };

    /** Note: Code below prepares and opens newly created modal. */

    // reinit directive scope
    directiveScope.modal.success = false;
    directiveScope.modal.error = null;
    directiveScope.modal.result = null;

    // handle enter key
    element.keypress(function(e) {
      if(e.keyCode === 13 && !directiveScope.modal.allowEnter) {
        e.preventDefault();
      }
    });

    // close modal when it is hidden and has no child
    element.on('hide', function() {
      if(!modal._angular.hasChild) {
        modal._angular.destroy(true);
      }
    });

    element.on('shown', function() {
      // firefox animations are broken
      if(!$.browser.mozilla) {
        // prevent auto fade transition on next hide
        element.removeClass('fade');
      }
    });
    element.on('hidden', function() {
      // firefox animations are broken
      if(!$.browser.mozilla) {
        // prevent auto fade transition on next show
        element.removeClass('fade');
      }

      // show parent when hidden and no child
      if(modal._angular.parent && !modal._angular.hasChild) {
        modal._angular.parent._angular.hasChild = false;
        modal._angular.parent._angular.show();
      }

      if(modal._angular.destroyed) {
        element.remove();
      }
    });

    // auto-bind any .btn-close classes here
    $('.btn-close', element).click(function(e) {
      e.preventDefault();
      modal._angular.destroy(true);
    });

    // get the parent modal, if any
    var parent = (modals.length > 0) ? modals[modals.length - 1] : null;

    // add modal to stack
    modal._angular.parent = parent;
    modal._angular.hasChild = false;
    modals.push(modal);

    if(parent) {
      // hide parent first, then show child
      parent._angular.hasChild = true;
      parent.$element.one('hidden', function() {
        modal._angular.openAndShow();
      });
      parent._angular.hide();
    }
    else {
      modal._angular.openAndShow();
    }

    return modal;
  }

  return service;
});

function _replace(dst, src) {
  if(dst !== src) {
    angular.forEach(dst, function(dstValue, key) {
      if(!(key in src)) {
        // preserve $$hashKey, needed for ng-repeat directives
        if(key !== '$$hashKey') {
          delete dst[key];
        }
      }
      else {
        // do deep replacement
        var srcValue = src[key];
        if(angular.isArray(dstValue) && angular.isArray(srcValue)) {
          // assumes 'id' property means value match
          _replaceArray(dstValue, srcValue);
        }
        else if(angular.isObject(dstValue) && angular.isObject(srcValue)) {
          _replace(dstValue, srcValue);
        }
        else {
          dst[key] = srcValue;
        }
      }
    });
    angular.forEach(src, function(srcValue, key) {
      if(!(key in dst)) {
        dst[key] = srcValue;
      }
    });
  }
  return dst;
}

function _replaceInArray(array, src, id) {
  id = id || 'id';
  var found = false;
  for(var i = 0; !found && i < array.length; ++i) {
    if(array[i][id] === src[id]) {
      _replace(array[i], src);
      found = true;
    }
  }
  if(!found) {
    array.push(src);
  }
}

function _replaceArray(dst, src, id) {
  id = id || 'id';
  var dst_ = dst.slice();
  dst.splice(0, dst.length);
  angular.forEach(src, function(value) {
    // overwrite existing value in dst_ if exists
    for(var i = 0; i < dst_.length; ++i) {
      if(dst_[i][id] === value[id]) {
        value = _replace(dst_[i], value);
        dst_.splice(i, 1);
        break;
      }
    }
    dst.push(value);
  });
  return dst;
}

function _removeFromArray(target, array, id) {
  id = id || 'id';
  for(var i = 0; i < array.length; ++i) {
    if(typeof target === 'object') {
      if(array[i][id] === target[id]) {
        array.splice(i, 1);
        break;
      }
    }
    else if(array[i][id] === target) {
      array.splice(i, 1);
      break;
    }
  }
}

})(jQuery);<|MERGE_RESOLUTION|>--- conflicted
+++ resolved
@@ -50,22 +50,20 @@
 
   // country map sorted by display order
   service.countries = [
-    {code:'AF', name:'Afghanistan'},
-    {code:'AX', name:'Åland Islands'},
+    {code:'AH', name:'Afghanistan'},
     {code:'AL', name:'Albania'},
     {code:'DZ', name:'Algeria'},
-    {code:'AS', name:'American Samoa'},
     {code:'AD', name:'Andorra'},
     {code:'AO', name:'Angola'},
     {code:'AI', name:'Anguilla'},
     {code:'AQ', name:'Antarctica'},
-    {code:'AG', name:'Antigua and Barbuda'},
+    {code:'AG', name:'Antigua'},
+    {code:'AM', name:'Armenia'},
     {code:'AR', name:'Argentina'},
-    {code:'AM', name:'Armenia'},
     {code:'AW', name:'Aruba'},
     {code:'AU', name:'Australia'},
     {code:'AT', name:'Austria'},
-    {code:'AZ', name:'Azerbaijan'},
+    {code:'AZ', name:'Azerbaidjan'},
     {code:'BS', name:'Bahamas'},
     {code:'BH', name:'Bahrain'},
     {code:'BD', name:'Bangladesh'},
@@ -76,13 +74,11 @@
     {code:'BJ', name:'Benin'},
     {code:'BM', name:'Bermuda'},
     {code:'BT', name:'Bhutan'},
-    {code:'BO', name:'Bolivia, Plurinational State of'},
-    {code:'BQ', name:'Bonaire, Sint Eustatius and Saba'},
-    {code:'BA', name:'Bosnia and Herzegovina'},
+    {code:'BA', name:'Bosnia-Herzegovina'},
+    {code:'BO', name:'Bolivia'},
     {code:'BW', name:'Botswana'},
     {code:'BV', name:'Bouvet Island'},
     {code:'BR', name:'Brazil'},
-    {code:'IO', name:'British Indian Ocean Territory'},
     {code:'BN', name:'Brunei Darussalam'},
     {code:'BG', name:'Bulgaria'},
     {code:'BF', name:'Burkina Faso'},
@@ -97,38 +93,35 @@
     {code:'CL', name:'Chile'},
     {code:'CN', name:'China'},
     {code:'CX', name:'Christmas Island'},
-    {code:'CC', name:'Cocos (Keeling) Islands'},
+    {code:'HR', name:'Croatia'},
+    {code:'CC', name:'Cocos Islands'},
     {code:'CO', name:'Colombia'},
     {code:'KM', name:'Comoros'},
     {code:'CG', name:'Congo'},
-    {code:'CD', name:'Congo, the Democratic Republic of the'},
+    {code:'CD', name:'Congo, Democratic Republic'},
     {code:'CK', name:'Cook Islands'},
     {code:'CR', name:'Costa Rica'},
-    {code:'CI', name:'Côte d\'Ivoire'},
-    {code:'HR', name:'Croatia'},
     {code:'CU', name:'Cuba'},
-    {code:'CW', name:'Curaçao'},
     {code:'CY', name:'Cyprus'},
     {code:'CZ', name:'Czech Republic'},
+    {code:'DJ', name:'Djibouti'},
     {code:'DK', name:'Denmark'},
-    {code:'DJ', name:'Djibouti'},
     {code:'DM', name:'Dominica'},
     {code:'DO', name:'Dominican Republic'},
+    {code:'TP', name:'East Timor'},
     {code:'EC', name:'Ecuador'},
-    {code:'EG', name:'Egypt'},
+    {code:'FG', name:'Egypt'},
     {code:'SV', name:'El Salvador'},
-    {code:'GQ', name:'Equatorial Guinea'},
     {code:'ER', name:'Eritrea'},
     {code:'EE', name:'Estonia'},
     {code:'ET', name:'Ethiopia'},
-    {code:'FK', name:'Falkland Islands (Malvinas)'},
-    {code:'FO', name:'Faroe Islands'},
+    {code:'GQ', name:'Equatorial Guinea'},
+    {code:'FK', name:'Falkland Islands'},
     {code:'FJ', name:'Fiji'},
     {code:'FI', name:'Finland'},
+    {code:'GF', name:'French Guyana'},
+    {code:'FO', name:'Faroe Islands'},
     {code:'FR', name:'France'},
-    {code:'GF', name:'French Guiana'},
-    {code:'PF', name:'French Polynesia'},
-    {code:'TF', name:'French Southern Territories'},
     {code:'GA', name:'Gabon'},
     {code:'GM', name:'Gambia'},
     {code:'GE', name:'Georgia'},
@@ -141,64 +134,58 @@
     {code:'GP', name:'Guadeloupe'},
     {code:'GU', name:'Guam'},
     {code:'GT', name:'Guatemala'},
-    {code:'GG', name:'Guernsey'},
     {code:'GN', name:'Guinea'},
-    {code:'GW', name:'Guinea-Bissau'},
+    {code:'GW', name:'Guinea Bissau'},
     {code:'GY', name:'Guyana'},
     {code:'HT', name:'Haiti'},
-    {code:'HM', name:'Heard Island and McDonald Islands'},
-    {code:'VA', name:'Holy See (Vatican City State)'},
+    {code:'HM', name:'Heard and McDonald Islands'},
     {code:'HN', name:'Honduras'},
     {code:'HK', name:'Hong Kong'},
     {code:'HU', name:'Hungary'},
     {code:'IS', name:'Iceland'},
     {code:'IN', name:'India'},
     {code:'ID', name:'Indonesia'},
-    {code:'IR', name:'Iran, Islamic Republic of'},
     {code:'IQ', name:'Iraq'},
+    {code:'IR', name:'Iran'},
     {code:'IE', name:'Ireland'},
-    {code:'IM', name:'Isle of Man'},
     {code:'IL', name:'Israel'},
     {code:'IT', name:'Italy'},
+    {code:'CI', name:'Ivory Coast'},
     {code:'JM', name:'Jamaica'},
     {code:'JP', name:'Japan'},
-    {code:'JE', name:'Jersey'},
     {code:'JO', name:'Jordan'},
-    {code:'KZ', name:'Kazakhstan'},
     {code:'KE', name:'Kenya'},
     {code:'KI', name:'Kiribati'},
-    {code:'KP', name:'Korea, Democratic People\'s Republic of'},
-    {code:'KR', name:'Korea, Republic of'},
+    {code:'KG', name:'Kyrgyz Republic (Kyrgyzstan)'},
     {code:'KW', name:'Kuwait'},
-    {code:'KG', name:'Kyrgyzstan'},
-    {code:'LA', name:'Lao People\'s Democratic Republic'},
+    {code:'KZ', name:'Kazakhstan'},
+    {code:'LA', name:'Laos'},
     {code:'LV', name:'Latvia'},
     {code:'LB', name:'Lebanon'},
     {code:'LS', name:'Lesotho'},
     {code:'LR', name:'Liberia'},
-    {code:'LY', name:'Libya'},
     {code:'LI', name:'Liechtenstein'},
     {code:'LT', name:'Lithuania'},
+    {code:'LY', name:'Libya'},
     {code:'LU', name:'Luxembourg'},
-    {code:'MO', name:'Macao'},
-    {code:'MK', name:'Macedonia, The Former Yugoslav Republic of'},
+    {code:'MO', name:'Macau'},
+    {code:'MK', name:'Macedonia'},
     {code:'MG', name:'Madagascar'},
+    {code:'ML', name:'Mali'},
+    {code:'MT', name:'Malta'},
+    {code:'MV', name:'Maldives'},
     {code:'MW', name:'Malawi'},
     {code:'MY', name:'Malaysia'},
-    {code:'MV', name:'Maldives'},
-    {code:'ML', name:'Mali'},
-    {code:'MT', name:'Malta'},
     {code:'MH', name:'Marshall Islands'},
     {code:'MQ', name:'Martinique'},
     {code:'MR', name:'Mauritania'},
     {code:'MU', name:'Mauritius'},
     {code:'YT', name:'Mayotte'},
     {code:'MX', name:'Mexico'},
-    {code:'FM', name:'Micronesia, Federated States of'},
-    {code:'MD', name:'Moldova, Republic of'},
+    {code:'FM', name:'Micronesia'},
+    {code:'MD', name:'Moldavia'},
     {code:'MC', name:'Monaco'},
     {code:'MN', name:'Mongolia'},
-    {code:'ME', name:'Montenegro'},
     {code:'MS', name:'Montserrat'},
     {code:'MA', name:'Morocco'},
     {code:'MZ', name:'Mozambique'},
@@ -209,94 +196,93 @@
     {code:'NL', name:'Netherlands'},
     {code:'NC', name:'New Caledonia'},
     {code:'NZ', name:'New Zealand'},
-    {code:'NI', name:'Nicaragua'},
     {code:'NE', name:'Niger'},
     {code:'NG', name:'Nigeria'},
+    {code:'NI', name:'Nicaragua'},
     {code:'NU', name:'Niue'},
     {code:'NF', name:'Norfolk Island'},
+    {code:'KP', name:'North Korea'},
     {code:'MP', name:'Northern Mariana Islands'},
     {code:'NO', name:'Norway'},
     {code:'OM', name:'Oman'},
+    {code:'PW', name:'Palau'},
     {code:'PK', name:'Pakistan'},
-    {code:'PW', name:'Palau'},
-    {code:'PS', name:'Palestine, State of'},
     {code:'PA', name:'Panama'},
     {code:'PG', name:'Papua New Guinea'},
     {code:'PY', name:'Paraguay'},
     {code:'PE', name:'Peru'},
     {code:'PH', name:'Philippines'},
-    {code:'PN', name:'Pitcairn'},
+    {code:'PN', name:'Pitcairn Island'},
+    {code:'PR', name:'Puerto Rico'},
     {code:'PL', name:'Poland'},
+    {code:'PF', name:'Polynesia'},
     {code:'PT', name:'Portugal'},
-    {code:'PR', name:'Puerto Rico'},
     {code:'QA', name:'Qatar'},
-    {code:'RE', name:'Réunion'},
+    {code:'RE', name:'Reunion'},
     {code:'RO', name:'Romania'},
-    {code:'RU', name:'Russian Federation'},
+    {code:'RU', name:'Russia'},
     {code:'RW', name:'Rwanda'},
-    {code:'BL', name:'Saint Barthélemy'},
-    {code:'SH', name:'Saint Helena, Ascension and Tristan da Cunha'},
-    {code:'KN', name:'Saint Kitts and Nevis'},
+    {code:'SH', name:'Saint Helena'},
+    {code:'KN', name:'Saint Kitts and Nevis Anguilla'},
     {code:'LC', name:'Saint Lucia'},
-    {code:'MF', name:'Saint Martin (French part)'},
     {code:'PM', name:'Saint Pierre and Miquelon'},
-    {code:'VC', name:'Saint Vincent and the Grenadines'},
+    {code:'ST', name:'Saint Tome and Principe'},
     {code:'WS', name:'Samoa'},
     {code:'SM', name:'San Marino'},
-    {code:'ST', name:'Sao Tome and Principe'},
     {code:'SA', name:'Saudi Arabia'},
     {code:'SN', name:'Senegal'},
-    {code:'RS', name:'Serbia'},
     {code:'SC', name:'Seychelles'},
     {code:'SL', name:'Sierra Leone'},
     {code:'SG', name:'Singapore'},
-    {code:'SX', name:'Sint Maarten (Dutch part)'},
-    {code:'SK', name:'Slovakia'},
+    {code:'SK', name:'Slovak Republic'},
     {code:'SI', name:'Slovenia'},
     {code:'SB', name:'Solomon Islands'},
     {code:'SO', name:'Somalia'},
     {code:'ZA', name:'South Africa'},
-    {code:'GS', name:'South Georgia and the South Sandwich Islands'},
-    {code:'SS', name:'South Sudan'},
+    {code:'GS', name:'S. Georgia and S. Sandwich Isls.'},
+    {code:'KR', name:'South Korea'},
     {code:'ES', name:'Spain'},
     {code:'LK', name:'Sri Lanka'},
     {code:'SD', name:'Sudan'},
+    {code:'SS', name:'South Sudan'},
     {code:'SR', name:'Suriname'},
-    {code:'SJ', name:'Svalbard and Jan Mayen'},
+    {code:'SJ', name:'Svalbard and Jan Mayen Islands'},
     {code:'SZ', name:'Swaziland'},
     {code:'SE', name:'Sweden'},
     {code:'CH', name:'Switzerland'},
-    {code:'SY', name:'Syrian Arab Republic'},
-    {code:'TW', name:'Taiwan, Province of China'},
-    {code:'TJ', name:'Tajikistan'},
-    {code:'TZ', name:'Tanzania, United Republic of'},
-    {code:'TH', name:'Thailand'},
-    {code:'TL', name:'Timor-Leste'},
+    {code:'SY', name:'Syria'},
+    {code:'TJ', name:'Tadjikistan'},
+    {code:'TW', name:'Taiwan'},
+    {code:'TZ', name:'Tanzania'},
     {code:'TG', name:'Togo'},
     {code:'TK', name:'Tokelau'},
     {code:'TO', name:'Tonga'},
-    {code:'TT', name:'Trinidad and Tobago'},
+    {code:'TH', name:'Thailand'},
     {code:'TN', name:'Tunisia'},
     {code:'TR', name:'Turkey'},
     {code:'TM', name:'Turkmenistan'},
     {code:'TC', name:'Turks and Caicos Islands'},
+    {code:'TT', name:'Trinidad and Tobago'},
     {code:'TV', name:'Tuvalu'},
+    {code:'UA', name:'Ukraine'},
     {code:'UG', name:'Uganda'},
-    {code:'UA', name:'Ukraine'},
     {code:'AE', name:'United Arab Emirates'},
-    {code:'GB', name:'United Kingdom'},
+    {code:'UK', name:'United Kingdom'},
     {code:'US', name:'United States'},
-    {code:'UM', name:'United States Minor Outlying Islands'},
     {code:'UY', name:'Uruguay'},
     {code:'UZ', name:'Uzbekistan'},
+    {code:'VA', name:'Vatican City'},
+    {code:'VC', name:'Saint Vincent and Grenadines'},
     {code:'VU', name:'Vanuatu'},
-    {code:'VE', name:'Venezuela, Bolivarian Republic of'},
-    {code:'VN', name:'Viet Nam'},
-    {code:'VG', name:'Virgin Islands, British'},
-    {code:'VI', name:'Virgin Islands, U.S.'},
-    {code:'WF', name:'Wallis and Futuna'},
+    {code:'VE', name:'Venezuela'},
+    {code:'VG', name:'Virgin Islands (British)'},
+    {code:'VI', name:'Virgin Islands (USA)'},
+    {code:'VN', name:'Vietnam'},
+    {code:'WF', name:'Wallis and Futuna Islands'},
     {code:'EH', name:'Western Sahara'},
     {code:'YE', name:'Yemen'},
+    {code:'YU', name:'Yugoslavia'},
+    {code:'ZR', name:'Zaire'},
     {code:'ZM', name:'Zambia'},
     {code:'ZW', name:'Zimbabwe'}
   ];
@@ -1389,7 +1375,40 @@
 
   return service;
 })
-<<<<<<< HEAD
+.factory('svcPromo', function($rootScope, svcAccount, svcTransaction) {
+  // promo service
+  var service = {};
+
+  service.state = {
+    loading: false
+  };
+
+  // redeem a promo code
+  service.redeemCode = function(code, account, callback) {
+    callback = callback || angular.noop;
+    service.state.loading = true;
+    payswarm.promos.redeemCode({
+      promoCode: code,
+      account: account,
+      success: function(promo) {
+        service.state.loading = false;
+        // refresh related account
+        svcAccount.getOne(account, function(err) {
+          callback(err, promo);
+          // refresh latest transactions
+          svcTransaction.getRecent({force: true});
+        });
+      },
+      error: function(err) {
+        service.state.loading = false;
+        callback(err);
+        $rootScope.$apply();
+      }
+    });
+  };
+
+  return service;
+})
 .factory('svcHostedAsset', function($timeout, $rootScope, svcIdentity) {
   // hosted asset service
   var service = {};
@@ -1398,17 +1417,10 @@
   var expires = 0;
   var maxAge = 1000*60*2;
   service.recentTxns = [];
-=======
-.factory('svcPromo', function($rootScope, svcAccount, svcTransaction) {
-  // promo service
-  var service = {};
-
->>>>>>> b582e277
   service.state = {
     loading: false
   };
 
-<<<<<<< HEAD
   /**
    * Gets the hosted assets for an identity.
    *
@@ -1518,30 +1530,6 @@
     else {
       return 'error';
     }
-=======
-  // redeem a promo code
-  service.redeemCode = function(code, account, callback) {
-    callback = callback || angular.noop;
-    service.state.loading = true;
-    payswarm.promos.redeemCode({
-      promoCode: code,
-      account: account,
-      success: function(promo) {
-        service.state.loading = false;
-        // refresh related account
-        svcAccount.getOne(account, function(err) {
-          callback(err, promo);
-          // refresh latest transactions
-          svcTransaction.getRecent({force: true});
-        });
-      },
-      error: function(err) {
-        service.state.loading = false;
-        callback(err);
-        $rootScope.$apply();
-      }
-    });
->>>>>>> b582e277
   };
 
   return service;
