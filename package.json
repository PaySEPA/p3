{
  "name": "payswarm-auth",
  "version": "0.14.26",
  "private": true,
  "scripts": {
    "start": "node index.js",
    "dev": "node index.js",
    "bootstrap": "make -C ../payswarm-bootstrap bootstrap && rsync -av ../payswarm-bootstrap/bootstrap/ ./site/static/en/bootstrap/",
    "cube-collector": "node node_modules/cube/bin/collector.js",
    "cube-evaluator": "node node_modules/cube/bin/evaluator.js",
    "test": "node test.js",
    "lint": "jshint *.js bin/*js configs/*.js email-templates/*.js lib/*.js lib/payswarm-auth/*.js lib/payswarm-auth/tests/*.js locales/*.js schemas/*.js site/static/en/legacy/*.js site/static/en/modules/*.js test/*.js tests/*.js",
    "coverage": "rm -rf lib-cov; ./node_modules/visionmedia-jscoverage/jscoverage lib lib-cov && PAYSWARM_AUTH_COV=1 node test.js > coverage.html && rm -rf lib-cov"
  },
  "dependencies": {
<<<<<<< HEAD
    "async": "~0.2.7",
=======
    "async": "~0.2.8",
>>>>>>> d644ff9e
    "bcrypt": "~0.7.2",
    "bignumber.js": "~1.0.0",
    "bossgeo": "~0.0.7",
    "commander": "~1.3.0",
    "connect": "~2.7.10",
    "connect-mongo": "git://github.com/digitalbazaar/connect-mongo.git",
    "cube": "~0.2.0",
    "emailjs": "git://github.com/digitalbazaar/emailjs.git",
    "express": "~3.2.5",
    "http-signature": "~0.10.0",
    "i18n": "~0.4.0",
    "jqtpl": "~1.1.0",
    "jsdom": "~0.7.0",
    "json-schema": "git://github.com/digitalbazaar/json-schema.git",
<<<<<<< HEAD
    "jsonld": "=0.0.56",
=======
    "jsonld": "=0.0.63",
>>>>>>> d644ff9e
    "mailparser": "~0.3.0",
    "mongodb": "~1.3.6",
    "passport": "~0.1.9",
    "passport-local": "~0.1.3",
    "pkginfo": "~0.3.0",
    "posix": "~1.0.0",
    "prompt": "~0.2.11",
    "redback": "~0.3.1",
<<<<<<< HEAD
    "request": "~2.21.0",
=======
    "request": "~2.22.0",
>>>>>>> d644ff9e
    "soap": "git://github.com/digitalbazaar/node-soap.git",
    "sprintf": "~0.1.1",
    "swig": "git://github.com/digitalbazaar/swig.git",
    "ua-parser": "~0.3.0",
    "underscore": "~1.5.0",
    "ursa": "v0.8.0",
    "walk": "~2.2.1",
    "winston": "~0.7.0",
    "winston-mail": "~0.2.1"
  },
  "devDependencies": {
    "mocha": "~1.12.0",
    "payswarm": "~0.10.6",
    "should": "~1.2.2",
    "visionmedia-jscoverage": "~1.0.0"
  },
  "engines": {
    "node": ">=0.10.0"
  },
  "directories": {
    "lib": "./lib/payswarm-auth"
  },
  "main": "./lib/payswarm-auth"
}<|MERGE_RESOLUTION|>--- conflicted
+++ resolved
@@ -13,11 +13,7 @@
     "coverage": "rm -rf lib-cov; ./node_modules/visionmedia-jscoverage/jscoverage lib lib-cov && PAYSWARM_AUTH_COV=1 node test.js > coverage.html && rm -rf lib-cov"
   },
   "dependencies": {
-<<<<<<< HEAD
-    "async": "~0.2.7",
-=======
     "async": "~0.2.8",
->>>>>>> d644ff9e
     "bcrypt": "~0.7.2",
     "bignumber.js": "~1.0.0",
     "bossgeo": "~0.0.7",
@@ -32,11 +28,7 @@
     "jqtpl": "~1.1.0",
     "jsdom": "~0.7.0",
     "json-schema": "git://github.com/digitalbazaar/json-schema.git",
-<<<<<<< HEAD
-    "jsonld": "=0.0.56",
-=======
     "jsonld": "=0.0.63",
->>>>>>> d644ff9e
     "mailparser": "~0.3.0",
     "mongodb": "~1.3.6",
     "passport": "~0.1.9",
@@ -45,11 +37,7 @@
     "posix": "~1.0.0",
     "prompt": "~0.2.11",
     "redback": "~0.3.1",
-<<<<<<< HEAD
-    "request": "~2.21.0",
-=======
     "request": "~2.22.0",
->>>>>>> d644ff9e
     "soap": "git://github.com/digitalbazaar/node-soap.git",
     "sprintf": "~0.1.1",
     "swig": "git://github.com/digitalbazaar/swig.git",
