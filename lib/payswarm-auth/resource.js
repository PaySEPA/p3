/*
 * Copyright (c) 2012-2013 Digital Bazaar, Inc. All rights reserved.
 */
var async = require('async');
var jsdom = require('jsdom');
var jsonld = require('./jsonld'); // use locally-configured jsonld
var payswarm = {
  config: require('../config'),
  db: require('./database'),
  identity: require('./identity'),
  logger: require('./loggers').get('app'),
  security: require('./security'),
  tools: require('./tools'),
  validation: require('./validation')
};
var PaySwarmError = payswarm.tools.PaySwarmError;
var RDFa = require('./rdfa');
var request = require('request');

// constants
var MODULE_TYPE = 'payswarm.resource';
var MODULE_IRI = 'https://payswarm.com/modules/resource';

// module API
var api = {};
api.name = MODULE_TYPE + '.Resource';
module.exports = api;

// options for creating resource storages
var resourceOptions = [{
  name: 'asset',
  validator: _validateAsset
}, {
  name: 'license',
  validator: _validateLicense
}, {
  name: 'listing',
  validator: _validateListing
}];

/**
 * Initializes this module.
 *
 * @param app the application to initialize this module for.
 * @param callback(err) called once the operation completes.
 */
api.init = function(app, callback) {
  // do initialization work
  async.waterfall([
    function(callback) {
      // open resource collections
      _openResourceCollections(resourceOptions, callback);
    }
  ], callback);
};

function _openResourceCollections(options, callback) {
  async.forEachSeries(options, function(opts, callback) {
    api[opts.name] = new ResourceStorage(opts);
    _openResourceCollection(opts.name, callback);
  }, callback);
}

function _openResourceCollection(name, callback) {
  async.waterfall([
    function(callback) {
      payswarm.db.openCollections([name], callback);
    },
    function(callback) {
      // setup collection (create indexes, etc)
      payswarm.db.createIndexes([{
        collection: name,
        fields: {id: 1, hash: 1},
        options: {unique: true, background: true}
      }, {
        collection: name,
        fields: {id: 1, date: 1},
        options: {unique: false, background: true}
      }], callback);
    }
  ], callback);
}

/**
 * Creates a ResourceStorage.
 *
 * @param options the options to use.
 *          name the name of the collection to use to store resources.
 *          [validator] a validator to use to validate resources (must
 *            implement 'validate(resource, callback(err))'.
 */
function ResourceStorage(options) {
  this.name = options.name;
  this.validator = options.validator || null;
  this.frames = payswarm.tools.getDefaultJsonLdFrames();
}

/**
 * Get a value either from storage or by fetching it from the network. Using
 * only an id for a single resource will get the most current version of
 * that resource. Also specifying a hash will look for a specific stored
 * version of that resource info or ensure fetched data has the hash. The
 * query object has the following parameters:
 *
 * Single resource query parameters:
 *   id: The resource ID. (string)
 *   hash: The JSON-LD hash for the resource. (string, optional)
 *
 * Collection query parameters:
 *   start: Starting position. (number, default: 0)
 *
 * Common query parameters:
 *   num: Maximum number of results to return. (number, default: 1)
 *   fetch: Fetch remote resource if not already stored.
 *     (bool, default: false)
 *   fresh: Fetch remote resource even if not already stored.
 *     (bool, default: false)
 *   store: Control if a fetched result is stored.
 *     (bool, default: use 'fetch' parameter value)
 *   strict: Fail if "num" results are not available. Used to easily check
 *     that at least one (or more) results are available without an
 *     additional check. (bool, default: false)
 *   type: Type of the resource as specified in the
 *     common.Types configuration. Used for RDFa frame info.
 *   validate: Validate resource even if it is not fetched but loaded from
 *     storage (Note: validation will always be run on the first fetch).
 *
 * @param query a storage query.
 * @param callback(err, records) called once the operation completes.
 */
ResourceStorage.prototype.get = function(query, callback) {
  var self = this;

  // set query defaults
  if(!('fresh' in query)) {
    query.fresh = false;
  }
  if(!('store' in query)) {
    query.store = query.fetch || false;
  }
  if(!('errorOnNotFound' in query)) {
    query.errorOnNotFound = ('hash' in query);
  }
  if(!('start' in query)) {
    query.start = 0;
  }
  if(!('num' in query)) {
    query.num = 1;
  }
  if(!('strict' in query)) {
    query.strict = false;
  }
  if(!('validate' in query)) {
    query.validate = false;
  }

  // FIXME: do not support collection queries for the time being
  if(!query.id) {
    return callback(new PaySwarmError(
      'Collection queries not implemented.',
      MODULE_TYPE + '.NotImplemented'));
  }

  // only allow a general query or fetching most recent
  if(query.fetch && (query.start !== 0 || query.num !== 1)) {
    return callback(new PaySwarmError(
      'Fetch mode only allowed when retrieving latest resource.',
      MODULE_TYPE + '.InvalidQuery'));
  }

  // check type in fetch mode
  if(query.fetch) {
    if(!query.type) {
      return callback(new PaySwarmError(
        'Missing type in fetch mode.',
        MODULE_TYPE + '.InvalidQuery'));
    }
    if(!(query.type in self.frames)) {
      return callback(new PaySwarmError(
        'Unknown type in fetch mode.',
        MODULE_TYPE + '.InvalidQuery', {type: query.type}));
    }
  }

  payswarm.logger.debug('ResourceStorage.get,', {
    collection: self.name, query: query
  });

  // build mongo query
  var q = {id: payswarm.db.hash(query.id)};
  if(query.hash) {
    q.hash = query.hash;
  }
  var options = {};
  if(query.hash) {
    options.limit = 1;
  }
  else {
    options.sort = {date: -1};
  }

  // do query + fetch if necessary and requested
  async.waterfall([
    function(callback) {
      // skip DB query if 'fresh' is set
      if(query.fresh) {
        return callback(null, []);
      }
      payswarm.db.collections[self.name].find(
        q, {}, options).toArray(callback);
    },
    function(records, callback) {
      // nothing found, do fetch if requested
      if(records.length === 0 && query.fetch && query.id) {
        return self._fetch(query, callback);
      }
      callback(null, records);
    },
    function(records, callback) {
      // decode reserved mongodb characters
      records.forEach(function(record) {
        record.resource = payswarm.db.decode(record.resource);
      });
      if(records.length === 0 && query.strict) {
        return callback(new PaySwarmError(
          'Resource not found.',
          MODULE_TYPE + '.ResourceNotFound', {
            query: query}));
      }
      callback(null, records);
    },
    function(records, callback) {
      if(!query.validate) {
        return callback(null, records);
      }

      // validate each record
      async.forEach(records, function(record, callback) {
        self.validate(record.resource, callback);
      }, function(err) {
        callback(err, records);
      });
    }
  ], callback);
};

/**
 * Validates the given resource.
 *
 * @param resource the resource.
 * @param callback(err) called once the operation completes.
 */
ResourceStorage.prototype.validate = function(resource, callback) {
  // run resource validator if available
  if(this.validator) {
    return this.validator(resource, callback);
  }
  callback();
};

/**
 * Fetches the resource matching the given query from the network.
 *
 * @param query the query to use.
 * @param callback(err, records) called once the operation completes.
 */
ResourceStorage.prototype._fetch = function(query, callback) {
  var self = this;
  var now = new Date();

  async.waterfall([
    function(callback) {
      // get remote data and turn into processed JSON-LD
      request.get({
        url: query.id,
        headers: {
          'Accept':
            'application/json, text/html, application/xhtml+xml; charset=utf-8'
          // FIXME: support caching (copy from c++ code):
          //   If-None-Match: {etag}
          //   If-Modified-Since: {last-modified}
        },
        // we check signatures on resources, TLS auth is not needed
        strictSSL: false,
        jar: false
      }, function(err, response, body) {
        if(err) {
          payswarm.logger.error('Failed to fetch resource: ', err.toString());
          return callback(err);
        }
        if(!('content-type' in response.headers)) {
          return callback(new PaySwarmError(
            'Resource has no Content-Type.',
            MODULE_TYPE + '.NoContentType', {query: query}));
        }
        var ct = response.headers['content-type'].split(';')[0];
        switch(ct) {
        case 'text/html':
        case 'application/xhtml+xml':
          _processHTML(query, response.body, callback);
          break;
        case 'application/json':
        case 'application/ld+json':
          _processJSON(query, response.body, callback);
          break;
        }
      });
    },
    function(data, callback) {
      payswarm.logger.debug('ResourceStorage fetched data,', {
        collection: self.name, query: query
      });

      // frame data
      var frame = self.frames[query.type];
      jsonld.frame(data, frame, callback);
    },
    function(data, callback) {
      // FIXME: is this what we want? return first framing result?
      var context = data['@context'] || {};
      data = data['@graph'][0] || {};
      data['@context'] = context;

      // validate resource
      self.validate(data, function(err) {
        callback(err, data);
      });
    },
    function(data, callback) {
      // hash resource
      payswarm.security.hashJsonLd(data, function(err, hash) {
        callback(err, data, hash);
      });
    },
    function(data, hash, callback) {
      // resource w/hash not found
      if('hash' in query && (query.hash !== hash)) {
        return callback(null, []);
      }

      // build record
      var record = {
        id: payswarm.db.hash(query.id),
        hash: hash,
        date: now,
        // encode reserved mongodb characters, use @context URL
        resource: payswarm.tools.extend(
          payswarm.db.encode(data),
          {'@context': payswarm.tools.getDefaultJsonLdContextUrl()})
      };

      // not storing so return record
      if(!query.store) {
        return callback(null, [record]);
      }

      payswarm.logger.debug('ResourceStorage storing data,', {
        collection: self.name,
        query: query
      });

      // store record
      payswarm.db.collections[self.name].insert(
        record, payswarm.db.writeOptions, function(err, records) {
          /* Note: If a duplicate error was raised, then a race condition
            occurred where another operation already inserted the same
            record; this is ignored and the data is read back out. */
          if(payswarm.db.isDuplicateError(err)) {
            return payswarm.db.collections[self.name].find(
              {id: record.id, hash: record.hash}, {},
              {limit: 1}).toArray(callback);
          }
          if(err) {
            return callback(err);
          }
          callback(err, records);
        });
    }
  ], function(err, records) {
    callback(err, records);
  });
};

/**
 * Processes a resource query that resulted in an HTML response. On success,
 * the result returned in the callback will be parsed JSON.
 *
 * @param query the resource query.
 * @param data the HTML data.
 * @param callback(err, result) called once the operation completes.
 */
function _processHTML(query, data, callback) {
  async.waterfall([
    function(callback) {
      // FIXME: support more than HTML+RDFa
      jsdom.env({
        html: data,
        url: query.id,
        done: function(errors, window) {
          if(errors) {
            payswarm.logger.debug('ResourceStorage fetch errors:', errors);
            return callback(new PaySwarmError(
              'Could not fetch resource.',
              MODULE_TYPE + '.FetchError',
              {errors: errors}));
          }
          callback(null, window.document);
        }
      });
    },
    function(document, callback) {
      try {
        // extract JSON-LD from RDFa document
        RDFa.attach(document);
        jsonld.fromRDF(document.data, {format: 'rdfa-api'}, callback);
      }
      catch(ex) {
        return callback(new PaySwarmError(
          'Could not parse resource.',
          MODULE_TYPE + '.ParseError', null, ex));
      }
    }
  ], function(err, data) {
    callback(err, data);
  });
}

/**
 * Processes a resource query that resulted in a JSON response. On success,
 * the result returned in the callback will be parsed JSON.
 *
 * @param query the resource query.
 * @param data the JSON data.
 * @param callback(err, result) called once the operation completes.
 */
function _processJSON(query, data, callback) {
  try {
    var json = JSON.parse(data);
    callback(null, json);
  }
  catch(ex) {
    return callback(new PaySwarmError(
      'Could not parse resource.',
      MODULE_TYPE + '.ParseError', null, ex));
  }
}

/**
 * Validates an Asset.
 *
 * @param asset the Asset to validate.
 * @param callback(err) called once the operation completes.
 */
function _validateAsset(asset, callback) {
  async.waterfall([
    function(callback) {
      payswarm.validation.validate('resources.asset', asset, callback);
    },
    function(callback) {
      // get public key that signed
      var id = asset.signature.creator;
      payswarm.identity.getIdentityPublicKey({id: id}, function(err, key) {
        if(err) {
          return callback(new PaySwarmError(
            'Invalid Asset; the public key used to verify the Asset could ' +
            'not be found.',
            MODULE_TYPE + '.InvalidAsset',
            {id: asset.id, 'public': true}, err));
        }
        callback(null, key);
      });
    },
    function(key, callback) {
      // ensure key is owned by authority or asset provider
      if(key.owner !== asset.assetProvider &&
        key.owner !== payswarm.config.authority.id) {
        return callback(new PaySwarmError(
          'Invalid Asset; the public key used to verify the Asset ' +
          'is not owned by the Asset provider or a PaySwarm Authority.',
<<<<<<< HEAD
          MODULE_TYPE + '.InvalidAsset', {id: asset.id, 'public': true}));
=======
          MODULE_TYPE + '.InvalidAsset', {id: asset.id}));
>>>>>>> 7591d47b
      }
      // verify signature
      payswarm.security.verifyJsonLd(asset, key, callback);
    },
    function(verified, callback) {
      if(!verified) {
        return callback(new PaySwarmError(
          'Invalid Asset; the Asset\'s digital signature is invalid.',
          MODULE_TYPE + '.InvalidAsset', {id: asset.id, 'public': true}));
      }
      callback();
    }
  ], callback);
}

/**
 * Validates a License.
 *
 * @param license the License to validate.
 * @param callback(err) called once the operation completes.
 */
function _validateLicense(license, callback) {
  payswarm.validation.validate('resources.license', license, callback);
}

/**
 * Validates a Listing.
 *
 * @param listing the Listing to validate.
 * @param callback(err) called once the operation completes.
 */
function _validateListing(listing, callback) {
  async.auto({
    validate: function(callback) {
      payswarm.validation.validate('resources.listing', listing, callback);
    },
    getAsset: ['validate', function(callback) {
      // get the related asset
      var query = {
        id: listing.asset,
        hash: listing.assetHash,
        type: 'Asset',
        strict: true,
        fetch: true
      };
      api.asset.get(query, function(err, records) {
        if(err || records.length === 0) {
          err = new PaySwarmError(
            'Invalid Listing; its related Asset was not found.',
            MODULE_TYPE + '.InvalidListing', {
              id: listing.id,
              asset: listing.asset,
              assetHash: listing.assetHash,
              'public': true,
              httpStatusCode: 400
            }, err);
          return callback(err);
        }
        var asset = records[0].resource;
        callback(null, asset);
      });
    }],
    getListingKey: ['validate', function(callback, results) {
      var id = listing.signature.creator;
      payswarm.identity.getIdentityPublicKey({id: id}, function(err, key) {
        if(err) {
          return callback(new PaySwarmError(
            'Invalid Listing; the public key used to verify the Listing ' +
            'could not be found.',
            MODULE_TYPE + '.InvalidListing',
            {'public': true, id: listing.id}, err));
        }
        callback(null, key);
      });
    }],
    verify: ['getAsset', 'getListingKey', function(callback, results) {
      // ensure vendor is approved by listing (if asset vendors were
      // specified, ensure listing vendor is in the list)
      var asset = results.getAsset;
      var vendor = listing.vendor;
      var vendors = [];
      var restrictions = jsonld.getValues(asset, 'listingRestrictions');
      if(restrictions.length > 0) {
        vendors = jsonld.getValues(restrictions[0], 'vendor');
      }
      if(vendors.length > 0 && vendors.indexOf(vendor) === -1) {
        return callback(new PaySwarmError(
          'Invalid Listing; the Listing\'s vendor is prohibited from selling ' +
          'the Asset.',
          MODULE_TYPE + '.ProhibitedVendor', {'public': true}));
      }

      // ensure listing public key is vendor's or authority's
      var key = results.getListingKey;
      if(key.owner !== vendor && key.owner !== payswarm.config.authority.id) {
        return callback(new PaySwarmError(
          'Invalid Listing; the public key used to verify the Listing ' +
          'is not owned by the the vendor or a PaySwarm Authority.',
          MODULE_TYPE + '.InvalidListing',
          {'public': true, id: listing.id}, err));
      }
      // verify signature
      payswarm.security.verifyJsonLd(listing, key, callback);
    }],
    verified: ['verify', function(callback, results) {
      if(!results.verify) {
        return callback(new PaySwarmError(
          'Invalid Listing; the Listing\'s digital signature is invalid.',
          MODULE_TYPE + '.InvalidListing', {'public': true, id: listing.id}));
      }
      callback();
    }],
    checkListingPayees: ['verified', function(callback, results) {
      // get asset payee rules
      var asset = results.getAsset;
      var listing = results.getListing;
      var rules = jsonld.getValues(asset, 'payeeRule');

      // if there are no payee rules, default behavior is to allow any payees
      if(rules.length === 0) {
        return callback();
      }

      // ensure that each payee meets at least one payee rule
      var payees = jsonld.getValues(listing, 'payee');
      for(var pi = 0; pi < payees.length; ++pi) {
        var payee = payees[pi];
        var pass = false;
        for(var ri = 0; ri < rules.length; ++ri) {
          var rule = rules[ri];

          // if a limitation of no additional payees is detected, deny listing
          if('payeeLimitation' in rule) {
            if(rule.payeeLimitation === 'NoAdditionalPayeesLimitation') {
              pass = false;
              break;
            }
            // no other limitations are supported, and if found, automatically
            // deny listing
            pass = false;
            break;
          }

          if(payswarm.tools.checkPayeeRule(rule, payee)) {
            pass = true;
          }
        }
        if(!pass) {
          return callback(new PaySwarmError(
            'The Asset\'s Payee rules deny the Payees in the Listing.',
            MODULE_TYPE + '.InvalidListing', {'public': true}));
        }
      }
      callback();
    }]
  }, callback);
}<|MERGE_RESOLUTION|>--- conflicted
+++ resolved
@@ -217,7 +217,7 @@
       callback(null, records);
     },
     function(records, callback) {
-      // decode reserved mongodb characters
+      // decode reserved mongodb characters, restore full @context
       records.forEach(function(record) {
         record.resource = payswarm.db.decode(record.resource);
       });
@@ -477,11 +477,7 @@
         return callback(new PaySwarmError(
           'Invalid Asset; the public key used to verify the Asset ' +
           'is not owned by the Asset provider or a PaySwarm Authority.',
-<<<<<<< HEAD
           MODULE_TYPE + '.InvalidAsset', {id: asset.id, 'public': true}));
-=======
-          MODULE_TYPE + '.InvalidAsset', {id: asset.id}));
->>>>>>> 7591d47b
       }
       // verify signature
       payswarm.security.verifyJsonLd(asset, key, callback);
